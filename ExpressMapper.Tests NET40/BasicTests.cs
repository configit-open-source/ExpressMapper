--- conflicted
+++ resolved
@@ -1,934 +1,934 @@
-﻿using ExpressMapper.Tests.Model.Enums;
-using ExpressMapper.Tests.Model.Generator;
-using ExpressMapper.Tests.Model.Models;
-using ExpressMapper.Tests.Model.Models.Structs;
-using ExpressMapper.Tests.Model.ViewModels;
-using ExpressMapper.Tests.Model.ViewModels.Structs;
-using NUnit.Framework;
-using System;
-using System.Collections.Generic;
-using System.Linq;
-using System.Threading.Tasks;
-
-namespace ExpressMapper.Tests
-{
-    [TestFixture]
-    public class BasicTests : BaseTestClass
-    {
-        [Test]
-<<<<<<< HEAD
-        public void FieldsTest()
-        {
-            Mapper.Register<Brand, BrandViewModel>();
-            Mapper.Register<Table, TableViewModel>();
-            Mapper.Register<Size, SizeViewModel>();
-            Mapper.Register<Country, CountryViewModel>();
-            Mapper.Compile();
-
-            var srcAndDest = Functional.FieldsTestMap();
-
-            var bvm = Mapper.Map<Table, TableViewModel>(srcAndDest.Key);
-
-            Assert.AreEqual(bvm, srcAndDest.Value);
-=======
-        public void ParallelPrecompileCollectionTest()
-        {
-            Mapper.Register<Composition, CompositionViewModel>()
-                .Member(dest => dest.Booking, src => src.Booking);
-            Mapper.Register<Booking, BookingViewModel>();
-            Mapper.Compile();
-
-            var actions = new List<Action>();
-
-            for (var i = 0; i < 100; i++)
-            {
-                actions.Add(() => Mapper.PrecompileCollection<List<Booking>, IEnumerable<BookingViewModel>>());
-            }
-
-            Parallel.Invoke(actions.ToArray());
->>>>>>> 06e7cf54
-        }
-
-        [Test]
-        public void MappingOrderLessTest()
-        {
-            Mapper.Register<Composition, CompositionViewModel>()
-                .Member(dest => dest.Booking, src => src.Booking);
-            Mapper.Register<Booking, BookingViewModel>();
-
-            var srcAndDest = Functional.RecursiveCompilationAssociationTestMap();
-
-            var bvm = Mapper.Map<Booking, BookingViewModel>(srcAndDest.Key);
-
-            Assert.AreEqual(bvm, srcAndDest.Value);
-        }
-
-        [Test]
-        public void RecursiveCompilationDirectCollectionTest()
-        {
-            Mapper.Register<Employee, EmployeeViewModel>();
-            Mapper.Compile();
-
-            var srcAndDest = Functional.RecursiveCompilationDirectCollectionTestMap();
-
-            var bvm = Mapper.Map<Employee, EmployeeViewModel>(srcAndDest.Key);
-
-            Assert.AreEqual(bvm, srcAndDest.Value);
-        }
-
-        [Test]
-        public void RecursiveCompilationDirectAssociationTest()
-        {
-            Mapper.Register<Person, PersonViewModel>();
-            Mapper.Compile();
-
-            var srcAndDest = Functional.RecursiveCompilationDirectAssociationTestMap();
-            var bvm = Mapper.Map<Person, PersonViewModel>(srcAndDest.Key);
-
-            Assert.AreEqual(bvm, srcAndDest.Value);
-        }
-
-        [Test]
-        public void RecursiveCompilationAssociationTest()
-        {
-            Mapper.Register<Booking, BookingViewModel>();
-            Mapper.Register<Composition, CompositionViewModel>();
-            Mapper.Compile();
-
-            var srcAndDest = Functional.RecursiveCompilationAssociationTestMap();
-
-            var bvm = Mapper.Map<Booking, BookingViewModel>(srcAndDest.Key);
-
-            Assert.AreEqual(bvm, srcAndDest.Value);
-        }
-
-        [Test]
-        public void RecursiveCompilationCollectionTest()
-        {
-            Mapper.Register<Engine, EngineViewModel>();
-            Mapper.Register<Cylinder, CylinderViewModel>();
-            Mapper.Compile();
-
-            var srcAndDest = Functional.RecursiveCompilationCollectionTestMap();
-            var engineViewModel = Mapper.Map<Engine, EngineViewModel>(srcAndDest.Key);
-            Assert.AreEqual(engineViewModel, srcAndDest.Value);
-        }
-
-
-        [Test]
-        public void CompilelessMap()
-        {
-            Mapper.Register<TestModel, TestViewModel>();
-            Mapper.Register<Size, SizeViewModel>();
-            Mapper.Register<Country, CountryViewModel>();
-
-            var test = Functional.AutoMemberMap();
-
-            var testViewModel = Mapper.Map<TestModel, TestViewModel>(test.Key);
-
-            Assert.AreEqual(testViewModel, test.Value);
-        }
-
-        [Test]
-        public void AutoMemberMap()
-        {
-            Mapper.Register<TestModel, TestViewModel>();
-            Mapper.Register<Size, SizeViewModel>();
-            Mapper.Register<Country, CountryViewModel>();
-            Mapper.Compile();
-
-            var test = Functional.AutoMemberMap();
-
-            var testViewModel = Mapper.Map<TestModel, TestViewModel>(test.Key);
-
-            Assert.AreEqual(testViewModel, test.Value);
-        }
-
-        [Test]
-        public void AutoMemberMapDeepCopy()
-        {
-            Mapper.Register<TestModel, TestModel>();
-            Mapper.Register<Size, Size>();
-            Mapper.Register<Country, Country>();
-            Mapper.Compile();
-
-            var test = Functional.AutoMemberMap();
-
-            var deepCopy = Mapper.Map<TestModel, TestModel>(test.Key);
-
-            Assert.AreNotEqual(deepCopy.GetHashCode(), test.Key.GetHashCode());
-            Assert.AreNotEqual(deepCopy.Country.GetHashCode(), test.Key.Country.GetHashCode());
-            for (var i = 0; i < deepCopy.Sizes.Count; i++)
-            {
-                Assert.AreNotEqual(deepCopy.Sizes[i].GetHashCode(), test.Key.Sizes[i].GetHashCode());
-            }
-            Assert.AreEqual(deepCopy, test.Key);
-        }
-
-        [Test]
-        public void ManualPrimitiveMemberMap()
-        {
-            Mapper.Register<Size, SizeViewModel>()
-                .Member(src => src.Name, dest => string.Format("Full - {0} - Size", dest.Alias))
-                .Member(src => src.SortOrder, dest => dest.Id.GetHashCode())
-                .Member(src => src.Nullable, dest => dest.Nullable)
-                .Member(src => src.NotNullable, dest => dest.NotNullable)
-                .Member(src => src.BoolValue, dest => dest.BoolValue);
-            Mapper.Compile();
-
-            var sizeResult = Functional.ManualPrimitiveMemberMap();
-
-            var result = Mapper.Map<Size, SizeViewModel>(sizeResult.Key);
-
-            Assert.AreEqual(result, sizeResult.Value);
-        }
-
-        [Test]
-        public void ManualConstantMemberMap()
-        {
-            Mapper.Register<Size, SizeViewModel>()
-                .Value(src => src.SortOrder, 123)
-                .Value(src => src.BoolValue, true);
-            Mapper.Compile();
-
-            var sizeResult = Functional.ManualPrimitiveMemberMap();
-
-            var result = Mapper.Map<Size, SizeViewModel>(sizeResult.Key);
-
-            Assert.AreEqual(result.SortOrder, 123);
-            Assert.AreEqual(result.BoolValue, true);
-        }
-
-        [Test]
-        public void ManualNestedNotNullMemberMap()
-        {
-            Mapper.Register<Trip, TripViewModel>()
-                .Member(src => src.Name, dest => dest.Category.Name)
-                .Ignore(x => x.Category);
-            Mapper.Compile();
-
-            var source = new Trip()
-            {
-                Category = new CategoryTrip()
-                {
-                    Name = "TestCat123"
-                },
-                Name = "abc"
-            };
-
-            var result = Mapper.Map<Trip, TripViewModel>(source);
-
-            Assert.IsNull(result.Category);
-            Assert.AreEqual(result.Name, "TestCat123");
-        }
-
-        [Test]
-        public void ManualNestedNullMemberMap()
-        {
-            Mapper.Register<Trip, TripViewModel>()
-                .Member(src => src.Name, dest => dest.Category.Name)
-                .Ignore(x => x.Category);
-            Mapper.Compile();
-
-            var source = new Trip()
-            {
-                Name = "abc"
-            };
-
-            var result = Mapper.Map<Trip, TripViewModel>(source);
-
-            Assert.IsNull(result.Category);
-            Assert.IsNull(result.Name);
-        }
-
-        [Test]
-        public void InstantiateMap()
-        {
-            Mapper.Register<Size, SizeViewModel>()
-                .Instantiate(src => new SizeViewModel(s => string.Format("{0} - Full name - {1}", src.Id, s)));
-            Mapper.Compile();
-
-            var sizeResult = Functional.InstantiateMap();
-
-            var result = Mapper.Map<Size, SizeViewModel>(sizeResult.Key);
-
-            Assert.AreEqual(result, sizeResult.Value);
-        }
-
-        [Test]
-        public void IgnoreMap()
-        {
-            Mapper.Register<Size, SizeViewModel>()
-                .Ignore(dest => dest.Name);
-            Mapper.Compile();
-
-            var sizeResult = Functional.IgnoreMap();
-            var result = Mapper.Map<Size, SizeViewModel>(sizeResult.Key);
-            Assert.AreEqual(result, sizeResult.Value);
-        }
-
-        [Test]
-        public void BeforeMap()
-        {
-            Mapper.Register<Size, SizeViewModel>()
-                .Before((src, dest) => dest.Name = src.Name)
-                .Ignore(dest => dest.Name);
-            Mapper.Compile();
-
-            var sizeResult = Functional.BeforeMap();
-            var result = Mapper.Map<Size, SizeViewModel>(sizeResult.Key);
-            Assert.AreEqual(result, sizeResult.Value);
-        }
-
-        [Test]
-        public void AfterMap()
-        {
-            Mapper.Register<Size, SizeViewModel>()
-                .After((src, dest) => dest.Name = "OVERRIDE BY AFTER MAP");
-            Mapper.Compile();
-            var sizeResult = Functional.AfterMap();
-            var result = Mapper.Map<Size, SizeViewModel>(sizeResult.Key);
-            Assert.AreEqual(result, sizeResult.Value);
-        }
-
-
-        [Test]
-        public void CustomMapWithSupportedCollectionMaps()
-        {
-            Mapper.RegisterCustom<Size, SizeViewModel, SizeMapper>();
-            Mapper.Compile();
-            var sizeResult = Functional.CustomMap();
-            var result = Mapper.Map<Size, SizeViewModel>(sizeResult.Key);
-            Assert.AreEqual(result, sizeResult.Value);
-        }
-
-        [Test]
-        public void CustomMapWithSupportedNestedCollectionMaps()
-        {
-            Mapper.Register<TestModel, TestViewModel>();
-            Mapper.Register<Country, CountryViewModel>();
-            Mapper.RegisterCustom<Size, SizeViewModel, SizeMapper>();
-            Mapper.Compile();
-            var sizeResult = Functional.CustomNestedCollectionMap();
-            var result = Mapper.Map<TestModel, TestViewModel>(sizeResult.Key);
-            Assert.AreEqual(result, sizeResult.Value);
-        }
-
-        [Test]
-        public void DeepCopyCustomMapWithSupportedNestedCollectionMaps()
-        {
-            Mapper.Register<TestModel, TestModel>();
-            Mapper.Register<Country, Country>();
-            Mapper.RegisterCustom<Size, Size, DeepCopySizeMapper>();
-            Mapper.Compile();
-            var sizeResult = Functional.CustomNestedCollectionMap();
-            var deepCopy = Mapper.Map<TestModel, TestModel>(sizeResult.Key);
-
-            Assert.AreNotEqual(deepCopy.GetHashCode(), sizeResult.Key.GetHashCode());
-            Assert.AreNotEqual(deepCopy.Country.GetHashCode(), sizeResult.Key.Country.GetHashCode());
-            for (var i = 0; i < deepCopy.Sizes.Count; i++)
-            {
-                Assert.AreNotEqual(deepCopy.Sizes[i].GetHashCode(), sizeResult.Key.Sizes[i].GetHashCode());
-            }
-            Assert.AreEqual(deepCopy, sizeResult.Key);
-        }
-
-        [Test]
-        public void CustomMapListWithSupportedNestedCollectionMaps()
-        {
-            Mapper.Register<TestModel, TestViewModel>();
-            Mapper.Register<Country, CountryViewModel>();
-            Mapper.RegisterCustom<List<Size>, List<SizeViewModel>, SizeListMapper>();
-            Mapper.Compile();
-            var sizeResult = Functional.CustomNestedCollectionMap();
-            var result = Mapper.Map<TestModel, TestViewModel>(sizeResult.Key);
-            Assert.AreEqual(result, sizeResult.Value);
-        }
-
-        [Test]
-        public void ExistingDestCustomMapWithSupportedNestedCollectionMaps()
-        {
-            Mapper.Register<TestModel, TestViewModel>();
-            Mapper.Register<Country, CountryViewModel>();
-            Mapper.RegisterCustom<Size, SizeViewModel, SizeMapper>();
-            Mapper.Compile();
-            var sizeResult = Functional.CustomNestedCollectionMap();
-            var result = Mapper.Map(sizeResult.Key, sizeResult.Value);
-            Assert.AreEqual(result, sizeResult.Value);
-        }
-
-        [Test]
-        public void ExistingDestCustomMapListWithSupportedNestedCollectionMaps()
-        {
-            Mapper.Register<TestModel, TestViewModel>();
-            Mapper.Register<Country, CountryViewModel>();
-            Mapper.RegisterCustom<List<Size>, List<SizeViewModel>, SizeListMapper>();
-            Mapper.Compile();
-            var sizeResult = Functional.CustomNestedCollectionMap();
-            var result = Mapper.Map(sizeResult.Key, sizeResult.Value);
-            Assert.AreEqual(result, sizeResult.Value);
-        }
-
-        [Test]
-        public void NullPropertyAndNullCollectionPropertyMaps()
-        {
-            Mapper.Register<TestModel, TestViewModel>();
-            Mapper.Register<Country, CountryViewModel>();
-            Mapper.Register<Size, SizeViewModel>();
-
-            Mapper.Compile();
-            var sizeResult = Functional.NullPropertyAndNullCollectionMap();
-            var result = Mapper.Map<TestModel, TestViewModel>(sizeResult.Key);
-            Assert.AreEqual(result, sizeResult.Value);
-        }
-
-        [Test]
-        public void OnlyGetPropertyMaps()
-        {
-            Mapper.Register<Supplier, SupplierViewModel>();
-            Mapper.Register<Size, SizeViewModel>();
-            Mapper.Compile();
-            var supplierResult = Functional.GetPropertyMaps();
-            var result = Mapper.Map<Supplier, SupplierViewModel>(supplierResult.Key);
-            Assert.AreEqual(result, supplierResult.Value);
-        }
-
-        [Test]
-        public void OnlyGetWithManualPropertyMaps()
-        {
-            Mapper.Register<Supplier, SupplierViewModel>()
-                .Member(dest => dest.Rank, src => src.Rank);
-            Mapper.Register<Size, SizeViewModel>();
-            Mapper.Compile();
-            var supplierResult = Functional.GetPropertyMaps();
-            var result = Mapper.Map<Supplier, SupplierViewModel>(supplierResult.Key);
-            Assert.AreEqual(result, supplierResult.Value);
-        }
-
-        [Test]
-        public void CustomMap()
-        {
-            Mapper.RegisterCustom<GenderTypes, string>(g => g.ToString());
-            Mapper.Compile();
-
-            var result = Mapper.Map<GenderTypes, string>(GenderTypes.Men);
-            Assert.AreEqual(result, GenderTypes.Men.ToString());
-        }
-
-        [Test]
-        public void AutoMemberStructMap()
-        {
-            Mapper.Register<Item, ItemViewModel>();
-            Mapper.Compile();
-            var testData = Functional.AutoMemberStructMap();
-
-            var result = Mapper.Map<Item, ItemViewModel>(testData.Key);
-            Assert.AreEqual(result, testData.Value);
-        }
-
-        [Test]
-        public void StructWithCollectionMap()
-        {
-            Mapper.Register<Feature, FeatureViewModel>();
-            Mapper.Register<Item, ItemViewModel>()
-                .Member(dest => dest.FeatureList, src => src.Features);
-            Mapper.Compile();
-            var testData = Functional.StructWithCollectionMap();
-
-            var result = Mapper.Map<Item, ItemViewModel>(testData.Key);
-            Assert.AreEqual(result, testData.Value);
-        }
-
-        [Test]
-        public void ComplexMap()
-        {
-            Mapper.Register<FashionProduct, FashionProductViewModel>()
-                .Function(dest => dest.OptionalGender, src =>
-                {
-                    GenderTypes? optionalGender;
-                    switch (src.Gender)
-                    {
-                        case GenderTypes.Unisex:
-                            optionalGender = null;
-                            break;
-                        default:
-                            optionalGender = src.Gender;
-                            break;
-                    }
-                    return optionalGender;
-                });
-            Mapper.Register<ProductOption, ProductOptionViewModel>();
-            Mapper.Register<Size, SizeViewModel>();
-            Mapper.Register<Feature, FeatureViewModel>();
-            Mapper.Register<City, CityViewModel>()
-                .Member(dest => dest.FeaturesList, src => src.Features);
-            Mapper.Register<Supplier, SupplierViewModel>();
-            Mapper.Register<Brand, BrandViewModel>();
-
-            Mapper.Compile();
-            var testData = Functional.ComplexMap();
-
-            var result = Mapper.Map<FashionProduct, FashionProductViewModel>(testData.Key);
-            var valid = result.Equals(testData.Value);
-            Assert.IsTrue(valid);
-        }
-
-        [Test]
-        public void ListToArray()
-        {
-            Mapper.Register<TestCollection, TestCollectionViewModel>();
-            Mapper.Register<TestItem, TestItemViewModel>()
-                .Member(dest => dest.Array, src => src.List)
-                .Ignore(dest => dest.Collection)
-                .Ignore(dest => dest.Enumerable)
-                .Ignore(dest => dest.List)
-                .Ignore(dest => dest.Queryable);
-
-            Mapper.Compile();
-
-            var typeCollTest = Functional.CollectionTypeMap();
-            var result = Mapper.Map<TestItem, TestItemViewModel>(typeCollTest.Key);
-            Assert.AreEqual(result.Array.Length, typeCollTest.Key.List.Count);
-        }
-
-        [Test]
-        public void ListNullToArray()
-        {
-            Mapper.Register<TestCollection, TestCollectionViewModel>();
-            Mapper.Register<TestItem, TestItemViewModel>()
-                .Member(dest => dest.Array, src => src.List)
-                .Ignore(dest => dest.Collection)
-                .Ignore(dest => dest.Enumerable)
-                .Ignore(dest => dest.List)
-                .Ignore(dest => dest.Queryable);
-
-            Mapper.Compile();
-
-            var typeCollTest = new TestItem()
-            {
-                List = null
-            };
-
-            var result = Mapper.Map<TestItem, TestItemViewModel>(typeCollTest);
-
-            Assert.IsNull(result.Array);
-        }
-
-        [Test]
-        public void ListToQueriable()
-        {
-            Mapper.Register<TestCollection, TestCollectionViewModel>();
-            Mapper.Register<TestItem, TestItemViewModel>()
-                .Member(dest => dest.Queryable, src => src.List)
-                .Ignore(dest => dest.Collection)
-                .Ignore(dest => dest.List)
-                .Ignore(dest => dest.Array)
-                .Ignore(dest => dest.Enumerable);
-
-            Mapper.Compile();
-
-            var typeCollTest = Functional.CollectionTypeMap();
-            var result = Mapper.Map<TestItem, TestItemViewModel>(typeCollTest.Key);
-            Assert.AreEqual(result.Queryable.Count(), typeCollTest.Key.List.Count());
-        }
-
-        [Test]
-        public void EnumerableToQueriable()
-        {
-            Mapper.Register<TestCollection, TestCollectionViewModel>();
-            Mapper.Register<TestItem, TestItemViewModel>()
-                .Member(dest => dest.Queryable, src => src.Enumerable)
-                .Ignore(dest => dest.Collection)
-                .Ignore(dest => dest.List)
-                .Ignore(dest => dest.Array)
-                .Ignore(dest => dest.Enumerable);
-
-            Mapper.Compile();
-
-            var typeCollTest = Functional.CollectionTypeMap();
-            var result = Mapper.Map<TestItem, TestItemViewModel>(typeCollTest.Key);
-            Assert.AreEqual(result.Queryable.Count(), typeCollTest.Key.Enumerable.Count());
-        }
-
-        [Test]
-        public void QueryableToArray()
-        {
-            Mapper.Register<TestCollection, TestCollectionViewModel>();
-            Mapper.Register<TestItem, TestItemViewModel>()
-                .Member(dest => dest.Array, src => src.Queryable)
-                .Ignore(dest => dest.Collection)
-                .Ignore(dest => dest.List)
-                .Ignore(dest => dest.Queryable)
-                .Ignore(dest => dest.Enumerable);
-
-            Mapper.Compile();
-
-            var typeCollTest = Functional.CollectionTypeMap();
-            var result = Mapper.Map<TestItem, TestItemViewModel>(typeCollTest.Key);
-            Assert.AreEqual(result.Array.Count(), typeCollTest.Key.Queryable.Count());
-        }
-
-        [Test]
-        public void NonGenericSimpleMap()
-        {
-            Mapper.Register<TestModel, TestViewModel>();
-            Mapper.Register<Size, SizeViewModel>();
-            Mapper.Register<Country, CountryViewModel>();
-            Mapper.Compile();
-
-            var test = Functional.AutoMemberMap();
-
-            var testViewModel = Mapper.Map(test.Key, typeof(TestModel), typeof(TestViewModel)) as TestViewModel;
-
-            Assert.AreEqual(testViewModel, test.Value);
-        }
-
-        [Test]
-        public void CustomMapNonGeneric()
-        {
-            Mapper.RegisterCustom<Size, SizeViewModel, SizeMapper>();
-            Mapper.Compile();
-            var sizeResult = Functional.CustomMap();
-            var result = Mapper.Map(sizeResult.Key, typeof(Size), typeof(SizeViewModel));
-            Assert.AreEqual(result, sizeResult.Value);
-        }
-
-        [Test]
-        public void AccessSourceNestedProperty()
-        {
-            Mapper.Register<TestModel, TestViewModel>()
-                .Member(dest => dest.Name, src => string.Format("Test - {0} - and date: {1} plus {2}", src.Country.Name, DateTime.Now, src.Country.Code));
-            Mapper.Register<Country, CountryViewModel>();
-            Mapper.Register<Size, SizeViewModel>();
-
-            Mapper.Compile();
-
-            var sizeResult = Functional.AccessSourceNestedProperty();
-
-            var result = Mapper.Map<TestModel, TestViewModel>(sizeResult.Key);
-            Assert.AreEqual(result, sizeResult.Value);
-        }
-
-        [Test]
-        public void AccessSourceManyNestedProperties()
-        {
-            Mapper.Register<Trip, TripViewModel>()
-                .Member(dest => dest.Name, src => string.Format("Type: {0}, Catalog: {1}, Category: {2}", src.Category.Catalog.TripType.Name, src.Category.Catalog.Name, src.Category.Name))
-                .Ignore(dest => dest.Category);
-
-            Mapper.Compile();
-
-            var sizeResult = Functional.AccessSourceManyNestedProperties();
-
-            var result = Mapper.Map<Trip, TripViewModel>(sizeResult.Key);
-            Assert.AreEqual(result, sizeResult.Value);
-        }
-
-        [Test]
-        public void ExistingDestinationSimple()
-        {
-            Mapper.Register<TestModel, TestViewModel>();
-            Mapper.Register<Country, CountryViewModel>();
-            Mapper.Register<Size, SizeViewModel>();
-
-            var sizeResult = Functional.ExistingDestinationSimpleMap();
-
-            var testObjHash = sizeResult.Value.GetHashCode();
-            var countryHash = sizeResult.Value.Country.GetHashCode();
-            var sizesHash = sizeResult.Value.Sizes.GetHashCode();
-            var sizeHashesList = new List<int>(sizeResult.Value.Sizes.Count);
-            sizeHashesList.AddRange(sizeResult.Value.Sizes.Select(size => size.GetHashCode()));
-
-
-            var result = Mapper.Map<TestModel, TestViewModel>(sizeResult.Key, sizeResult.Value);
-            Assert.AreEqual(result, sizeResult.Value);
-            Assert.AreEqual(result.GetHashCode(), testObjHash);
-            Assert.AreEqual(result.Country.GetHashCode(), countryHash);
-            Assert.AreEqual(result.Sizes.GetHashCode(), sizesHash);
-
-            for (var i = 0; i < result.Sizes.Count; i++)
-            {
-                Assert.AreEqual(result.Sizes[i].GetHashCode(), sizeHashesList[i]);
-            }
-        }
-
-        [Test]
-        public void ExistingDestCollEquals()
-        {
-            Mapper.Register<TestCollection, TestCollectionViewModel>();
-            Mapper.Register<TestItem, TestItemViewModel>()
-                .Member(dest => dest.Array, src => src.Queryable)
-                .Ignore(dest => dest.Queryable);
-
-            Mapper.Compile();
-            var testResult = Functional.ExistingDestCollEquals();
-
-            var testItemHash = testResult.Value.GetHashCode();
-            var arrayHash = testResult.Value.Array.GetHashCode();
-            var testArr = new List<int>(testResult.Value.Array.Length);
-            testArr.AddRange(testResult.Value.Array.Select(tc => tc.GetHashCode()));
-
-
-            var result = Mapper.Map(testResult.Key, testResult.Value);
-            Assert.AreEqual(result, testResult.Value);
-            Assert.AreEqual(result.GetHashCode(), testItemHash);
-            Assert.AreEqual(result.Array.GetHashCode(), arrayHash);
-
-            for (var i = 0; i < result.Array.Length; i++)
-            {
-                Assert.AreEqual(result.Array[i].GetHashCode(), testArr[i]);
-            }
-        }
-
-        [Test]
-        public void ExistingDestCollEqualsWithNullElement()
-        {
-            Mapper.Register<TestCollection, TestCollectionViewModel>();
-            Mapper.Register<TestItem, TestItemViewModel>()
-                .Member(dest => dest.Array, src => src.Queryable)
-                .Ignore(dest => dest.Queryable);
-
-            Mapper.Compile();
-            var testResult = Functional.ExistingDestCollEqualsWithNullElement();
-
-            var testItemHash = testResult.Value.GetHashCode();
-            var arrayHash = testResult.Value.Array.GetHashCode();
-            var testArr = new List<int?>(testResult.Value.Array.Length);
-            testArr.AddRange(testResult.Value.Array.Select(tc => tc == null ? (int?)null : tc.GetHashCode()));
-
-            var result = Mapper.Map(testResult.Key, testResult.Value);
-            Assert.AreEqual(result, testResult.Value);
-            Assert.AreEqual(result.GetHashCode(), testItemHash);
-            Assert.AreEqual(result.Array.GetHashCode(), arrayHash);
-
-            for (var i = 0; i < result.Array.Length; i++)
-            {
-                if (i == 3)
-                {
-                    Assert.AreEqual(null, result.Array[i]);
-                    Assert.AreEqual(null, testArr[i]);
-                }
-                else
-                {
-                    Assert.AreEqual(result.Array[i].GetHashCode(), testArr[i]);
-                }
-            }
-        }
-
-        [Test]
-        public void ExistingSrcCollGreater()
-        {
-            Mapper.Register<TestCollection, TestCollectionViewModel>();
-            Mapper.Register<TestItem, TestItemViewModel>()
-                .Member(dest => dest.Collection, src => src.Array)
-                .Ignore(dest => dest.Array);
-
-            Mapper.Compile();
-            var testResult = Functional.ExistingDestSrcCollGreater();
-
-            var testItemHash = testResult.Value.GetHashCode();
-            var collectionHash = testResult.Value.Collection.GetHashCode();
-            var testColl = new List<int>(testResult.Value.Collection.Count);
-            testColl.AddRange(testResult.Value.Collection.Select(tc => tc.GetHashCode()));
-
-            var result = Mapper.Map(testResult.Key, testResult.Value);
-            Assert.AreEqual(result, testResult.Value);
-            Assert.AreEqual(result.GetHashCode(), testItemHash);
-            Assert.AreEqual(result.Collection.GetHashCode(), collectionHash);
-
-            for (var i = 0; i < 6; i++)
-            {
-                Assert.AreEqual(result.Collection.ElementAt(i).GetHashCode(), testColl[i]);
-            }
-        }
-
-        [Test]
-        public void ExistingDestDestCollGreater()
-        {
-            Mapper.Register<TestCollection, TestCollectionViewModel>();
-            Mapper.Register<TestItem, TestItemViewModel>()
-                .Member(dest => dest.List, src => src.Collection)
-                .Ignore(dest => dest.Collection);
-
-            Mapper.Compile();
-            var testResult = Functional.ExistingDestCollGreater();
-
-            var testItemHash = testResult.Value.GetHashCode();
-            var listHash = testResult.Value.List.GetHashCode();
-            var testList = new List<int>(testResult.Value.List.Count);
-            testList.AddRange(testResult.Value.List.Select(tc => tc.GetHashCode()));
-
-
-            var result = Mapper.Map(testResult.Key, testResult.Value);
-            Assert.AreEqual(result, testResult.Value);
-            Assert.AreEqual(result.GetHashCode(), testItemHash);
-            Assert.AreEqual(result.List.GetHashCode(), listHash);
-
-            for (var i = 0; i < 6; i++)
-            {
-                Assert.AreEqual(result.List.ElementAt(i).GetHashCode(), testList[i + 4]);
-            }
-        }
-
-        [Test]
-        public void ExistingDestCollNotEqual()
-        {
-            Mapper.Register<TestCollection, TestCollectionViewModel>();
-            Mapper.Register<TestItem, TestItemViewModel>()
-                .Member(dest => dest.Array, src => src.Collection)
-                .Ignore(dest => dest.Collection);
-
-            Mapper.Compile();
-            var testResult = Functional.ExistingDestCollNotEqual();
-
-            var testItemHash = testResult.Value.GetHashCode();
-            var listHash = testResult.Value.Array.GetHashCode();
-            var testList = new List<int>(testResult.Value.Array.Length);
-            testList.AddRange(testResult.Value.Array.Select(tc => tc.GetHashCode()));
-
-            var result = Mapper.Map(testResult.Key, testResult.Value);
-
-            Assert.AreEqual(result, testResult.Value);
-            Assert.AreEqual(result.GetHashCode(), testItemHash);
-            Assert.AreNotEqual(result.Array.GetHashCode(), listHash);
-
-            for (var i = 0; i < 6; i++)
-            {
-                Assert.AreEqual(result.Array[i].GetHashCode(), testList[i]);
-            }
-        }
-
-        [Test]
-        public void ExistingDestinationComplex()
-        {
-            Mapper.Register<ItemModel, ItemModelViewModel>();
-            Mapper.Register<SubItem, SubItemViewModel>();
-            Mapper.Register<Unit, UnitViewModel>();
-            Mapper.Register<SubUnit, SubUnitViewModel>();
-            Mapper.Compile();
-
-            var sizeResult = Functional.ExistingDestinationComplex();
-
-            var itemModelHash = sizeResult.Value.GetHashCode();
-            var itemModelSubItemsHash = sizeResult.Value.SubItems.GetHashCode();
-
-            var subItemsHashes = new List<int>(sizeResult.Value.SubItems.Length);
-            var subItemUnitsCollHashes = new Dictionary<int, int>();
-            var subItemUnitsHashes = new Dictionary<int, List<int>>();
-            var subItemUnitSubUnitCollHashes = new Dictionary<int, List<int>>();
-            var subItemUnitSubUnitsHashes = new Dictionary<int, Dictionary<int, List<int>>>();
-
-            foreach (var subItem in sizeResult.Value.SubItems)
-            {
-                var sbHash = subItem.GetHashCode();
-                subItemsHashes.Add(sbHash);
-                subItemUnitsCollHashes.Add(sbHash, subItem.Units.GetHashCode());
-                subItemUnitsHashes.Add(sbHash, new List<int>());
-                subItemUnitSubUnitCollHashes.Add(sbHash, new List<int>());
-                subItemUnitSubUnitsHashes.Add(sbHash, new Dictionary<int, List<int>>());
-
-                foreach (var unit in subItem.Units.Skip(1))
-                {
-                    subItemUnitsHashes[sbHash].Add(unit.GetHashCode());
-                    subItemUnitSubUnitCollHashes[sbHash].Add(unit.SubUnits.GetHashCode());
-                    subItemUnitSubUnitsHashes[sbHash][unit.GetHashCode()] = new List<int>();
-
-                    foreach (var subUnit in unit.SubUnits)
-                    {
-                        subItemUnitSubUnitsHashes[sbHash][unit.GetHashCode()].Add(subUnit.GetHashCode());
-                    }
-                }
-            }
-
-            var result = Mapper.Map(sizeResult.Key, sizeResult.Value);
-
-            Assert.AreEqual(result, sizeResult.Value);
-            Assert.AreEqual(result.GetHashCode(), itemModelHash);
-            Assert.AreEqual(result.SubItems.GetHashCode(), itemModelSubItemsHash);
-            for (var i = 0; i < result.SubItems.Length; i++)
-            {
-                Assert.AreEqual(result.SubItems[i].GetHashCode(), subItemsHashes[i]);
-                Assert.AreEqual(result.SubItems[i].Units.GetHashCode(), subItemUnitsCollHashes[result.SubItems[i].GetHashCode()]);
-
-                for (var j = 0; j < 4; j++)
-                {
-                    Assert.AreEqual(result.SubItems[i].Units[j].GetHashCode(), subItemUnitsHashes[result.SubItems[i].GetHashCode()][j]);
-                    Assert.AreEqual(result.SubItems[i].Units[j].SubUnits.GetHashCode(), subItemUnitSubUnitCollHashes[result.SubItems[i].GetHashCode()][j]);
-                    for (var k = 0; k < 3; k++)
-                    {
-                        Assert.AreEqual(result.SubItems[i].Units[j].SubUnits[k].GetHashCode(), subItemUnitSubUnitsHashes[result.SubItems[i].GetHashCode()][result.SubItems[i].Units[j].GetHashCode()][k]);
-                    }
-                }
-            }
-        }
-
-        [Test]
-        public void ExistingDestinationMedium()
-        {
-            Mapper.Register<TripType, TripTypeViewModel>();
-            Mapper.Register<TripCatalog, TripCatalogViewModel>();
-            Mapper.Register<CategoryTrip, CategoryTripViewModel>();
-            Mapper.Register<Trip, TripViewModel>();
-
-            Mapper.Compile();
-            var tripResult = Functional.ExistingDestinationMediumMap();
-
-            var tripHash = tripResult.Value.GetHashCode();
-            var tripCatHash = tripResult.Value.Category.GetHashCode();
-            var tripCatCtlHash = tripResult.Value.Category.Catalog.GetHashCode();
-            var tripCatCtlTypeHash = tripResult.Value.Category.Catalog.TripType.GetHashCode();
-
-
-            var result = Mapper.Map<Trip, TripViewModel>(tripResult.Key, tripResult.Value);
-            Assert.AreEqual(result, tripResult.Value);
-            Assert.AreEqual(result.GetHashCode(), tripHash);
-            Assert.AreEqual(result.Category.GetHashCode(), tripCatHash);
-            Assert.AreEqual(result.Category.Catalog.GetHashCode(), tripCatCtlHash);
-            Assert.AreEqual(result.Category.Catalog.TripType.GetHashCode(), tripCatCtlTypeHash);
-        }
-
-        [Test]
-        public void EnumMap()
-        {
-            Mapper.Register<TestModel, TestViewModel>()
-                .Ignore(x => x.Country)
-                .Ignore(x => x.Sizes)
-                .Member(x => x.GenderIndex, x => x.NullableGender);
-            Mapper.Compile();
-
-            var test = new TestModel()
-            {
-                Gender = GenderTypes.Men.ToString(),
-                NullableGender = GenderTypes.Women
-            };
-
-            var testViewModel = Mapper.Map<TestModel, TestViewModel>(test);
-
-            Assert.AreEqual(GenderTypes.Men, testViewModel.Gender);
-            Assert.AreEqual(GenderTypes.Women.ToString(), testViewModel.NullableGender);
-            Assert.AreEqual((int)GenderTypes.Women, testViewModel.GenderIndex);
-        }
-
-        [Test]
-        public void ConvertibleMap()
-        {
-            Mapper.Register<TestModel, TestViewModel>()
-                .Ignore(x => x.Country)
-                .Ignore(x => x.Sizes)
-                .Member(x => x.GenderIndex, x => x.BoolValue)
-                .Member(x => x.NotNullable, x => x.Height);
-            Mapper.Compile();
-
-            var test = new TestModel()
-            {
-                BoolValue = true,
-                Height = 123
-            };
-
-            var testViewModel = Mapper.Map<TestModel, TestViewModel>(test);
-
-            Assert.AreEqual(1, testViewModel.GenderIndex);
-            Assert.AreEqual(123, testViewModel.NotNullable);
-        }
-    }
-}
+﻿using ExpressMapper.Tests.Model.Enums;
+using ExpressMapper.Tests.Model.Generator;
+using ExpressMapper.Tests.Model.Models;
+using ExpressMapper.Tests.Model.Models.Structs;
+using ExpressMapper.Tests.Model.ViewModels;
+using ExpressMapper.Tests.Model.ViewModels.Structs;
+using NUnit.Framework;
+using System;
+using System.Collections.Generic;
+using System.Linq;
+using System.Threading.Tasks;
+
+namespace ExpressMapper.Tests
+{
+    [TestFixture]
+    public class BasicTests : BaseTestClass
+    {
+        [Test]
+        public void ParallelPrecompileCollectionTest()
+        {
+            Mapper.Register<Composition, CompositionViewModel>()
+                .Member(dest => dest.Booking, src => src.Booking);
+            Mapper.Register<Booking, BookingViewModel>();
+            Mapper.Compile();
+
+            var actions = new List<Action>();
+
+            for (var i = 0; i < 100; i++)
+            {
+                actions.Add(() => Mapper.PrecompileCollection<List<Booking>, IEnumerable<BookingViewModel>>());
+            }
+
+            Parallel.Invoke(actions.ToArray());
+        }
+
+        [Test]
+        public void FieldsTest()
+        {
+            Mapper.Register<Brand, BrandViewModel>();
+            Mapper.Register<Table, TableViewModel>();
+            Mapper.Register<Size, SizeViewModel>();
+            Mapper.Register<Country, CountryViewModel>();
+            Mapper.Compile();
+
+            var srcAndDest = Functional.FieldsTestMap();
+
+            var bvm = Mapper.Map<Table, TableViewModel>(srcAndDest.Key);
+
+            Assert.AreEqual(bvm, srcAndDest.Value);
+        }
+
+        [Test]
+        public void MappingOrderLessTest()
+        {
+            Mapper.Register<Composition, CompositionViewModel>()
+                .Member(dest => dest.Booking, src => src.Booking);
+            Mapper.Register<Booking, BookingViewModel>();
+
+            var srcAndDest = Functional.RecursiveCompilationAssociationTestMap();
+
+            var bvm = Mapper.Map<Booking, BookingViewModel>(srcAndDest.Key);
+
+            Assert.AreEqual(bvm, srcAndDest.Value);
+        }
+
+        [Test]
+        public void RecursiveCompilationDirectCollectionTest()
+        {
+            Mapper.Register<Employee, EmployeeViewModel>();
+            Mapper.Compile();
+
+            var srcAndDest = Functional.RecursiveCompilationDirectCollectionTestMap();
+
+            var bvm = Mapper.Map<Employee, EmployeeViewModel>(srcAndDest.Key);
+
+            Assert.AreEqual(bvm, srcAndDest.Value);
+        }
+
+        [Test]
+        public void RecursiveCompilationDirectAssociationTest()
+        {
+            Mapper.Register<Person, PersonViewModel>();
+            Mapper.Compile();
+
+            var srcAndDest = Functional.RecursiveCompilationDirectAssociationTestMap();
+            var bvm = Mapper.Map<Person, PersonViewModel>(srcAndDest.Key);
+
+            Assert.AreEqual(bvm, srcAndDest.Value);
+        }
+
+        [Test]
+        public void RecursiveCompilationAssociationTest()
+        {
+            Mapper.Register<Booking, BookingViewModel>();
+            Mapper.Register<Composition, CompositionViewModel>();
+            Mapper.Compile();
+
+            var srcAndDest = Functional.RecursiveCompilationAssociationTestMap();
+
+            var bvm = Mapper.Map<Booking, BookingViewModel>(srcAndDest.Key);
+
+            Assert.AreEqual(bvm, srcAndDest.Value);
+        }
+
+        [Test]
+        public void RecursiveCompilationCollectionTest()
+        {
+            Mapper.Register<Engine, EngineViewModel>();
+            Mapper.Register<Cylinder, CylinderViewModel>();
+            Mapper.Compile();
+
+            var srcAndDest = Functional.RecursiveCompilationCollectionTestMap();
+            var engineViewModel = Mapper.Map<Engine, EngineViewModel>(srcAndDest.Key);
+            Assert.AreEqual(engineViewModel, srcAndDest.Value);
+        }
+
+
+        [Test]
+        public void CompilelessMap()
+        {
+            Mapper.Register<TestModel, TestViewModel>();
+            Mapper.Register<Size, SizeViewModel>();
+            Mapper.Register<Country, CountryViewModel>();
+
+            var test = Functional.AutoMemberMap();
+
+            var testViewModel = Mapper.Map<TestModel, TestViewModel>(test.Key);
+
+            Assert.AreEqual(testViewModel, test.Value);
+        }
+
+        [Test]
+        public void AutoMemberMap()
+        {
+            Mapper.Register<TestModel, TestViewModel>();
+            Mapper.Register<Size, SizeViewModel>();
+            Mapper.Register<Country, CountryViewModel>();
+            Mapper.Compile();
+
+            var test = Functional.AutoMemberMap();
+
+            var testViewModel = Mapper.Map<TestModel, TestViewModel>(test.Key);
+
+            Assert.AreEqual(testViewModel, test.Value);
+        }
+
+        [Test]
+        public void AutoMemberMapDeepCopy()
+        {
+            Mapper.Register<TestModel, TestModel>();
+            Mapper.Register<Size, Size>();
+            Mapper.Register<Country, Country>();
+            Mapper.Compile();
+
+            var test = Functional.AutoMemberMap();
+
+            var deepCopy = Mapper.Map<TestModel, TestModel>(test.Key);
+
+            Assert.AreNotEqual(deepCopy.GetHashCode(), test.Key.GetHashCode());
+            Assert.AreNotEqual(deepCopy.Country.GetHashCode(), test.Key.Country.GetHashCode());
+            for (var i = 0; i < deepCopy.Sizes.Count; i++)
+            {
+                Assert.AreNotEqual(deepCopy.Sizes[i].GetHashCode(), test.Key.Sizes[i].GetHashCode());
+            }
+            Assert.AreEqual(deepCopy, test.Key);
+        }
+
+        [Test]
+        public void ManualPrimitiveMemberMap()
+        {
+            Mapper.Register<Size, SizeViewModel>()
+                .Member(src => src.Name, dest => string.Format("Full - {0} - Size", dest.Alias))
+                .Member(src => src.SortOrder, dest => dest.Id.GetHashCode())
+                .Member(src => src.Nullable, dest => dest.Nullable)
+                .Member(src => src.NotNullable, dest => dest.NotNullable)
+                .Member(src => src.BoolValue, dest => dest.BoolValue);
+            Mapper.Compile();
+
+            var sizeResult = Functional.ManualPrimitiveMemberMap();
+
+            var result = Mapper.Map<Size, SizeViewModel>(sizeResult.Key);
+
+            Assert.AreEqual(result, sizeResult.Value);
+        }
+
+        [Test]
+        public void ManualConstantMemberMap()
+        {
+            Mapper.Register<Size, SizeViewModel>()
+                .Value(src => src.SortOrder, 123)
+                .Value(src => src.BoolValue, true);
+            Mapper.Compile();
+
+            var sizeResult = Functional.ManualPrimitiveMemberMap();
+
+            var result = Mapper.Map<Size, SizeViewModel>(sizeResult.Key);
+
+            Assert.AreEqual(result.SortOrder, 123);
+            Assert.AreEqual(result.BoolValue, true);
+        }
+
+        [Test]
+        public void ManualNestedNotNullMemberMap()
+        {
+            Mapper.Register<Trip, TripViewModel>()
+                .Member(src => src.Name, dest => dest.Category.Name)
+                .Ignore(x => x.Category);
+            Mapper.Compile();
+
+            var source = new Trip()
+            {
+                Category = new CategoryTrip()
+                {
+                    Name = "TestCat123"
+                },
+                Name = "abc"
+            };
+
+            var result = Mapper.Map<Trip, TripViewModel>(source);
+
+            Assert.IsNull(result.Category);
+            Assert.AreEqual(result.Name, "TestCat123");
+        }
+
+        [Test]
+        public void ManualNestedNullMemberMap()
+        {
+            Mapper.Register<Trip, TripViewModel>()
+                .Member(src => src.Name, dest => dest.Category.Name)
+                .Ignore(x => x.Category);
+            Mapper.Compile();
+
+            var source = new Trip()
+            {
+                Name = "abc"
+            };
+
+            var result = Mapper.Map<Trip, TripViewModel>(source);
+
+            Assert.IsNull(result.Category);
+            Assert.IsNull(result.Name);
+        }
+
+        [Test]
+        public void InstantiateMap()
+        {
+            Mapper.Register<Size, SizeViewModel>()
+                .Instantiate(src => new SizeViewModel(s => string.Format("{0} - Full name - {1}", src.Id, s)));
+            Mapper.Compile();
+
+            var sizeResult = Functional.InstantiateMap();
+
+            var result = Mapper.Map<Size, SizeViewModel>(sizeResult.Key);
+
+            Assert.AreEqual(result, sizeResult.Value);
+        }
+
+        [Test]
+        public void IgnoreMap()
+        {
+            Mapper.Register<Size, SizeViewModel>()
+                .Ignore(dest => dest.Name);
+            Mapper.Compile();
+
+            var sizeResult = Functional.IgnoreMap();
+            var result = Mapper.Map<Size, SizeViewModel>(sizeResult.Key);
+            Assert.AreEqual(result, sizeResult.Value);
+        }
+
+        [Test]
+        public void BeforeMap()
+        {
+            Mapper.Register<Size, SizeViewModel>()
+                .Before((src, dest) => dest.Name = src.Name)
+                .Ignore(dest => dest.Name);
+            Mapper.Compile();
+
+            var sizeResult = Functional.BeforeMap();
+            var result = Mapper.Map<Size, SizeViewModel>(sizeResult.Key);
+            Assert.AreEqual(result, sizeResult.Value);
+        }
+
+        [Test]
+        public void AfterMap()
+        {
+            Mapper.Register<Size, SizeViewModel>()
+                .After((src, dest) => dest.Name = "OVERRIDE BY AFTER MAP");
+            Mapper.Compile();
+            var sizeResult = Functional.AfterMap();
+            var result = Mapper.Map<Size, SizeViewModel>(sizeResult.Key);
+            Assert.AreEqual(result, sizeResult.Value);
+        }
+
+
+        [Test]
+        public void CustomMapWithSupportedCollectionMaps()
+        {
+            Mapper.RegisterCustom<Size, SizeViewModel, SizeMapper>();
+            Mapper.Compile();
+            var sizeResult = Functional.CustomMap();
+            var result = Mapper.Map<Size, SizeViewModel>(sizeResult.Key);
+            Assert.AreEqual(result, sizeResult.Value);
+        }
+
+        [Test]
+        public void CustomMapWithSupportedNestedCollectionMaps()
+        {
+            Mapper.Register<TestModel, TestViewModel>();
+            Mapper.Register<Country, CountryViewModel>();
+            Mapper.RegisterCustom<Size, SizeViewModel, SizeMapper>();
+            Mapper.Compile();
+            var sizeResult = Functional.CustomNestedCollectionMap();
+            var result = Mapper.Map<TestModel, TestViewModel>(sizeResult.Key);
+            Assert.AreEqual(result, sizeResult.Value);
+        }
+
+        [Test]
+        public void DeepCopyCustomMapWithSupportedNestedCollectionMaps()
+        {
+            Mapper.Register<TestModel, TestModel>();
+            Mapper.Register<Country, Country>();
+            Mapper.RegisterCustom<Size, Size, DeepCopySizeMapper>();
+            Mapper.Compile();
+            var sizeResult = Functional.CustomNestedCollectionMap();
+            var deepCopy = Mapper.Map<TestModel, TestModel>(sizeResult.Key);
+
+            Assert.AreNotEqual(deepCopy.GetHashCode(), sizeResult.Key.GetHashCode());
+            Assert.AreNotEqual(deepCopy.Country.GetHashCode(), sizeResult.Key.Country.GetHashCode());
+            for (var i = 0; i < deepCopy.Sizes.Count; i++)
+            {
+                Assert.AreNotEqual(deepCopy.Sizes[i].GetHashCode(), sizeResult.Key.Sizes[i].GetHashCode());
+            }
+            Assert.AreEqual(deepCopy, sizeResult.Key);
+        }
+
+        [Test]
+        public void CustomMapListWithSupportedNestedCollectionMaps()
+        {
+            Mapper.Register<TestModel, TestViewModel>();
+            Mapper.Register<Country, CountryViewModel>();
+            Mapper.RegisterCustom<List<Size>, List<SizeViewModel>, SizeListMapper>();
+            Mapper.Compile();
+            var sizeResult = Functional.CustomNestedCollectionMap();
+            var result = Mapper.Map<TestModel, TestViewModel>(sizeResult.Key);
+            Assert.AreEqual(result, sizeResult.Value);
+        }
+
+        [Test]
+        public void ExistingDestCustomMapWithSupportedNestedCollectionMaps()
+        {
+            Mapper.Register<TestModel, TestViewModel>();
+            Mapper.Register<Country, CountryViewModel>();
+            Mapper.RegisterCustom<Size, SizeViewModel, SizeMapper>();
+            Mapper.Compile();
+            var sizeResult = Functional.CustomNestedCollectionMap();
+            var result = Mapper.Map(sizeResult.Key, sizeResult.Value);
+            Assert.AreEqual(result, sizeResult.Value);
+        }
+
+        [Test]
+        public void ExistingDestCustomMapListWithSupportedNestedCollectionMaps()
+        {
+            Mapper.Register<TestModel, TestViewModel>();
+            Mapper.Register<Country, CountryViewModel>();
+            Mapper.RegisterCustom<List<Size>, List<SizeViewModel>, SizeListMapper>();
+            Mapper.Compile();
+            var sizeResult = Functional.CustomNestedCollectionMap();
+            var result = Mapper.Map(sizeResult.Key, sizeResult.Value);
+            Assert.AreEqual(result, sizeResult.Value);
+        }
+
+        [Test]
+        public void NullPropertyAndNullCollectionPropertyMaps()
+        {
+            Mapper.Register<TestModel, TestViewModel>();
+            Mapper.Register<Country, CountryViewModel>();
+            Mapper.Register<Size, SizeViewModel>();
+
+            Mapper.Compile();
+            var sizeResult = Functional.NullPropertyAndNullCollectionMap();
+            var result = Mapper.Map<TestModel, TestViewModel>(sizeResult.Key);
+            Assert.AreEqual(result, sizeResult.Value);
+        }
+
+        [Test]
+        public void OnlyGetPropertyMaps()
+        {
+            Mapper.Register<Supplier, SupplierViewModel>();
+            Mapper.Register<Size, SizeViewModel>();
+            Mapper.Compile();
+            var supplierResult = Functional.GetPropertyMaps();
+            var result = Mapper.Map<Supplier, SupplierViewModel>(supplierResult.Key);
+            Assert.AreEqual(result, supplierResult.Value);
+        }
+
+        [Test]
+        public void OnlyGetWithManualPropertyMaps()
+        {
+            Mapper.Register<Supplier, SupplierViewModel>()
+                .Member(dest => dest.Rank, src => src.Rank);
+            Mapper.Register<Size, SizeViewModel>();
+            Mapper.Compile();
+            var supplierResult = Functional.GetPropertyMaps();
+            var result = Mapper.Map<Supplier, SupplierViewModel>(supplierResult.Key);
+            Assert.AreEqual(result, supplierResult.Value);
+        }
+
+        [Test]
+        public void CustomMap()
+        {
+            Mapper.RegisterCustom<GenderTypes, string>(g => g.ToString());
+            Mapper.Compile();
+
+            var result = Mapper.Map<GenderTypes, string>(GenderTypes.Men);
+            Assert.AreEqual(result, GenderTypes.Men.ToString());
+        }
+
+        [Test]
+        public void AutoMemberStructMap()
+        {
+            Mapper.Register<Item, ItemViewModel>();
+            Mapper.Compile();
+            var testData = Functional.AutoMemberStructMap();
+
+            var result = Mapper.Map<Item, ItemViewModel>(testData.Key);
+            Assert.AreEqual(result, testData.Value);
+        }
+
+        [Test]
+        public void StructWithCollectionMap()
+        {
+            Mapper.Register<Feature, FeatureViewModel>();
+            Mapper.Register<Item, ItemViewModel>()
+                .Member(dest => dest.FeatureList, src => src.Features);
+            Mapper.Compile();
+            var testData = Functional.StructWithCollectionMap();
+
+            var result = Mapper.Map<Item, ItemViewModel>(testData.Key);
+            Assert.AreEqual(result, testData.Value);
+        }
+
+        [Test]
+        public void ComplexMap()
+        {
+            Mapper.Register<FashionProduct, FashionProductViewModel>()
+                .Function(dest => dest.OptionalGender, src =>
+                {
+                    GenderTypes? optionalGender;
+                    switch (src.Gender)
+                    {
+                        case GenderTypes.Unisex:
+                            optionalGender = null;
+                            break;
+                        default:
+                            optionalGender = src.Gender;
+                            break;
+                    }
+                    return optionalGender;
+                });
+            Mapper.Register<ProductOption, ProductOptionViewModel>();
+            Mapper.Register<Size, SizeViewModel>();
+            Mapper.Register<Feature, FeatureViewModel>();
+            Mapper.Register<City, CityViewModel>()
+                .Member(dest => dest.FeaturesList, src => src.Features);
+            Mapper.Register<Supplier, SupplierViewModel>();
+            Mapper.Register<Brand, BrandViewModel>();
+
+            Mapper.Compile();
+            var testData = Functional.ComplexMap();
+
+            var result = Mapper.Map<FashionProduct, FashionProductViewModel>(testData.Key);
+            var valid = result.Equals(testData.Value);
+            Assert.IsTrue(valid);
+        }
+
+        [Test]
+        public void ListToArray()
+        {
+            Mapper.Register<TestCollection, TestCollectionViewModel>();
+            Mapper.Register<TestItem, TestItemViewModel>()
+                .Member(dest => dest.Array, src => src.List)
+                .Ignore(dest => dest.Collection)
+                .Ignore(dest => dest.Enumerable)
+                .Ignore(dest => dest.List)
+                .Ignore(dest => dest.Queryable);
+
+            Mapper.Compile();
+
+            var typeCollTest = Functional.CollectionTypeMap();
+            var result = Mapper.Map<TestItem, TestItemViewModel>(typeCollTest.Key);
+            Assert.AreEqual(result.Array.Length, typeCollTest.Key.List.Count);
+        }
+
+        [Test]
+        public void ListNullToArray()
+        {
+            Mapper.Register<TestCollection, TestCollectionViewModel>();
+            Mapper.Register<TestItem, TestItemViewModel>()
+                .Member(dest => dest.Array, src => src.List)
+                .Ignore(dest => dest.Collection)
+                .Ignore(dest => dest.Enumerable)
+                .Ignore(dest => dest.List)
+                .Ignore(dest => dest.Queryable);
+
+            Mapper.Compile();
+
+            var typeCollTest = new TestItem()
+            {
+                List = null
+            };
+
+            var result = Mapper.Map<TestItem, TestItemViewModel>(typeCollTest);
+
+            Assert.IsNull(result.Array);
+        }
+
+        [Test]
+        public void ListToQueriable()
+        {
+            Mapper.Register<TestCollection, TestCollectionViewModel>();
+            Mapper.Register<TestItem, TestItemViewModel>()
+                .Member(dest => dest.Queryable, src => src.List)
+                .Ignore(dest => dest.Collection)
+                .Ignore(dest => dest.List)
+                .Ignore(dest => dest.Array)
+                .Ignore(dest => dest.Enumerable);
+
+            Mapper.Compile();
+
+            var typeCollTest = Functional.CollectionTypeMap();
+            var result = Mapper.Map<TestItem, TestItemViewModel>(typeCollTest.Key);
+            Assert.AreEqual(result.Queryable.Count(), typeCollTest.Key.List.Count());
+        }
+
+        [Test]
+        public void EnumerableToQueriable()
+        {
+            Mapper.Register<TestCollection, TestCollectionViewModel>();
+            Mapper.Register<TestItem, TestItemViewModel>()
+                .Member(dest => dest.Queryable, src => src.Enumerable)
+                .Ignore(dest => dest.Collection)
+                .Ignore(dest => dest.List)
+                .Ignore(dest => dest.Array)
+                .Ignore(dest => dest.Enumerable);
+
+            Mapper.Compile();
+
+            var typeCollTest = Functional.CollectionTypeMap();
+            var result = Mapper.Map<TestItem, TestItemViewModel>(typeCollTest.Key);
+            Assert.AreEqual(result.Queryable.Count(), typeCollTest.Key.Enumerable.Count());
+        }
+
+        [Test]
+        public void QueryableToArray()
+        {
+            Mapper.Register<TestCollection, TestCollectionViewModel>();
+            Mapper.Register<TestItem, TestItemViewModel>()
+                .Member(dest => dest.Array, src => src.Queryable)
+                .Ignore(dest => dest.Collection)
+                .Ignore(dest => dest.List)
+                .Ignore(dest => dest.Queryable)
+                .Ignore(dest => dest.Enumerable);
+
+            Mapper.Compile();
+
+            var typeCollTest = Functional.CollectionTypeMap();
+            var result = Mapper.Map<TestItem, TestItemViewModel>(typeCollTest.Key);
+            Assert.AreEqual(result.Array.Count(), typeCollTest.Key.Queryable.Count());
+        }
+
+        [Test]
+        public void NonGenericSimpleMap()
+        {
+            Mapper.Register<TestModel, TestViewModel>();
+            Mapper.Register<Size, SizeViewModel>();
+            Mapper.Register<Country, CountryViewModel>();
+            Mapper.Compile();
+
+            var test = Functional.AutoMemberMap();
+
+            var testViewModel = Mapper.Map(test.Key, typeof(TestModel), typeof(TestViewModel)) as TestViewModel;
+
+            Assert.AreEqual(testViewModel, test.Value);
+        }
+
+        [Test]
+        public void CustomMapNonGeneric()
+        {
+            Mapper.RegisterCustom<Size, SizeViewModel, SizeMapper>();
+            Mapper.Compile();
+            var sizeResult = Functional.CustomMap();
+            var result = Mapper.Map(sizeResult.Key, typeof(Size), typeof(SizeViewModel));
+            Assert.AreEqual(result, sizeResult.Value);
+        }
+
+        [Test]
+        public void AccessSourceNestedProperty()
+        {
+            Mapper.Register<TestModel, TestViewModel>()
+                .Member(dest => dest.Name, src => string.Format("Test - {0} - and date: {1} plus {2}", src.Country.Name, DateTime.Now, src.Country.Code));
+            Mapper.Register<Country, CountryViewModel>();
+            Mapper.Register<Size, SizeViewModel>();
+
+            Mapper.Compile();
+
+            var sizeResult = Functional.AccessSourceNestedProperty();
+
+            var result = Mapper.Map<TestModel, TestViewModel>(sizeResult.Key);
+            Assert.AreEqual(result, sizeResult.Value);
+        }
+
+        [Test]
+        public void AccessSourceManyNestedProperties()
+        {
+            Mapper.Register<Trip, TripViewModel>()
+                .Member(dest => dest.Name, src => string.Format("Type: {0}, Catalog: {1}, Category: {2}", src.Category.Catalog.TripType.Name, src.Category.Catalog.Name, src.Category.Name))
+                .Ignore(dest => dest.Category);
+
+            Mapper.Compile();
+
+            var sizeResult = Functional.AccessSourceManyNestedProperties();
+
+            var result = Mapper.Map<Trip, TripViewModel>(sizeResult.Key);
+            Assert.AreEqual(result, sizeResult.Value);
+        }
+
+        [Test]
+        public void ExistingDestinationSimple()
+        {
+            Mapper.Register<TestModel, TestViewModel>();
+            Mapper.Register<Country, CountryViewModel>();
+            Mapper.Register<Size, SizeViewModel>();
+
+            var sizeResult = Functional.ExistingDestinationSimpleMap();
+
+            var testObjHash = sizeResult.Value.GetHashCode();
+            var countryHash = sizeResult.Value.Country.GetHashCode();
+            var sizesHash = sizeResult.Value.Sizes.GetHashCode();
+            var sizeHashesList = new List<int>(sizeResult.Value.Sizes.Count);
+            sizeHashesList.AddRange(sizeResult.Value.Sizes.Select(size => size.GetHashCode()));
+
+
+            var result = Mapper.Map<TestModel, TestViewModel>(sizeResult.Key, sizeResult.Value);
+            Assert.AreEqual(result, sizeResult.Value);
+            Assert.AreEqual(result.GetHashCode(), testObjHash);
+            Assert.AreEqual(result.Country.GetHashCode(), countryHash);
+            Assert.AreEqual(result.Sizes.GetHashCode(), sizesHash);
+
+            for (var i = 0; i < result.Sizes.Count; i++)
+            {
+                Assert.AreEqual(result.Sizes[i].GetHashCode(), sizeHashesList[i]);
+            }
+        }
+
+        [Test]
+        public void ExistingDestCollEquals()
+        {
+            Mapper.Register<TestCollection, TestCollectionViewModel>();
+            Mapper.Register<TestItem, TestItemViewModel>()
+                .Member(dest => dest.Array, src => src.Queryable)
+                .Ignore(dest => dest.Queryable);
+
+            Mapper.Compile();
+            var testResult = Functional.ExistingDestCollEquals();
+
+            var testItemHash = testResult.Value.GetHashCode();
+            var arrayHash = testResult.Value.Array.GetHashCode();
+            var testArr = new List<int>(testResult.Value.Array.Length);
+            testArr.AddRange(testResult.Value.Array.Select(tc => tc.GetHashCode()));
+
+
+            var result = Mapper.Map(testResult.Key, testResult.Value);
+            Assert.AreEqual(result, testResult.Value);
+            Assert.AreEqual(result.GetHashCode(), testItemHash);
+            Assert.AreEqual(result.Array.GetHashCode(), arrayHash);
+
+            for (var i = 0; i < result.Array.Length; i++)
+            {
+                Assert.AreEqual(result.Array[i].GetHashCode(), testArr[i]);
+            }
+        }
+
+        [Test]
+        public void ExistingDestCollEqualsWithNullElement()
+        {
+            Mapper.Register<TestCollection, TestCollectionViewModel>();
+            Mapper.Register<TestItem, TestItemViewModel>()
+                .Member(dest => dest.Array, src => src.Queryable)
+                .Ignore(dest => dest.Queryable);
+
+            Mapper.Compile();
+            var testResult = Functional.ExistingDestCollEqualsWithNullElement();
+
+            var testItemHash = testResult.Value.GetHashCode();
+            var arrayHash = testResult.Value.Array.GetHashCode();
+            var testArr = new List<int?>(testResult.Value.Array.Length);
+            testArr.AddRange(testResult.Value.Array.Select(tc => tc == null ? (int?)null : tc.GetHashCode()));
+
+            var result = Mapper.Map(testResult.Key, testResult.Value);
+            Assert.AreEqual(result, testResult.Value);
+            Assert.AreEqual(result.GetHashCode(), testItemHash);
+            Assert.AreEqual(result.Array.GetHashCode(), arrayHash);
+
+            for (var i = 0; i < result.Array.Length; i++)
+            {
+                if (i == 3)
+                {
+                    Assert.AreEqual(null, result.Array[i]);
+                    Assert.AreEqual(null, testArr[i]);
+                }
+                else
+                {
+                    Assert.AreEqual(result.Array[i].GetHashCode(), testArr[i]);
+                }
+            }
+        }
+
+        [Test]
+        public void ExistingSrcCollGreater()
+        {
+            Mapper.Register<TestCollection, TestCollectionViewModel>();
+            Mapper.Register<TestItem, TestItemViewModel>()
+                .Member(dest => dest.Collection, src => src.Array)
+                .Ignore(dest => dest.Array);
+
+            Mapper.Compile();
+            var testResult = Functional.ExistingDestSrcCollGreater();
+
+            var testItemHash = testResult.Value.GetHashCode();
+            var collectionHash = testResult.Value.Collection.GetHashCode();
+            var testColl = new List<int>(testResult.Value.Collection.Count);
+            testColl.AddRange(testResult.Value.Collection.Select(tc => tc.GetHashCode()));
+
+            var result = Mapper.Map(testResult.Key, testResult.Value);
+            Assert.AreEqual(result, testResult.Value);
+            Assert.AreEqual(result.GetHashCode(), testItemHash);
+            Assert.AreEqual(result.Collection.GetHashCode(), collectionHash);
+
+            for (var i = 0; i < 6; i++)
+            {
+                Assert.AreEqual(result.Collection.ElementAt(i).GetHashCode(), testColl[i]);
+            }
+        }
+
+        [Test]
+        public void ExistingDestDestCollGreater()
+        {
+            Mapper.Register<TestCollection, TestCollectionViewModel>();
+            Mapper.Register<TestItem, TestItemViewModel>()
+                .Member(dest => dest.List, src => src.Collection)
+                .Ignore(dest => dest.Collection);
+
+            Mapper.Compile();
+            var testResult = Functional.ExistingDestCollGreater();
+
+            var testItemHash = testResult.Value.GetHashCode();
+            var listHash = testResult.Value.List.GetHashCode();
+            var testList = new List<int>(testResult.Value.List.Count);
+            testList.AddRange(testResult.Value.List.Select(tc => tc.GetHashCode()));
+
+
+            var result = Mapper.Map(testResult.Key, testResult.Value);
+            Assert.AreEqual(result, testResult.Value);
+            Assert.AreEqual(result.GetHashCode(), testItemHash);
+            Assert.AreEqual(result.List.GetHashCode(), listHash);
+
+            for (var i = 0; i < 6; i++)
+            {
+                Assert.AreEqual(result.List.ElementAt(i).GetHashCode(), testList[i + 4]);
+            }
+        }
+
+        [Test]
+        public void ExistingDestCollNotEqual()
+        {
+            Mapper.Register<TestCollection, TestCollectionViewModel>();
+            Mapper.Register<TestItem, TestItemViewModel>()
+                .Member(dest => dest.Array, src => src.Collection)
+                .Ignore(dest => dest.Collection);
+
+            Mapper.Compile();
+            var testResult = Functional.ExistingDestCollNotEqual();
+
+            var testItemHash = testResult.Value.GetHashCode();
+            var listHash = testResult.Value.Array.GetHashCode();
+            var testList = new List<int>(testResult.Value.Array.Length);
+            testList.AddRange(testResult.Value.Array.Select(tc => tc.GetHashCode()));
+
+            var result = Mapper.Map(testResult.Key, testResult.Value);
+
+            Assert.AreEqual(result, testResult.Value);
+            Assert.AreEqual(result.GetHashCode(), testItemHash);
+            Assert.AreNotEqual(result.Array.GetHashCode(), listHash);
+
+            for (var i = 0; i < 6; i++)
+            {
+                Assert.AreEqual(result.Array[i].GetHashCode(), testList[i]);
+            }
+        }
+
+        [Test]
+        public void ExistingDestinationComplex()
+        {
+            Mapper.Register<ItemModel, ItemModelViewModel>();
+            Mapper.Register<SubItem, SubItemViewModel>();
+            Mapper.Register<Unit, UnitViewModel>();
+            Mapper.Register<SubUnit, SubUnitViewModel>();
+            Mapper.Compile();
+
+            var sizeResult = Functional.ExistingDestinationComplex();
+
+            var itemModelHash = sizeResult.Value.GetHashCode();
+            var itemModelSubItemsHash = sizeResult.Value.SubItems.GetHashCode();
+
+            var subItemsHashes = new List<int>(sizeResult.Value.SubItems.Length);
+            var subItemUnitsCollHashes = new Dictionary<int, int>();
+            var subItemUnitsHashes = new Dictionary<int, List<int>>();
+            var subItemUnitSubUnitCollHashes = new Dictionary<int, List<int>>();
+            var subItemUnitSubUnitsHashes = new Dictionary<int, Dictionary<int, List<int>>>();
+
+            foreach (var subItem in sizeResult.Value.SubItems)
+            {
+                var sbHash = subItem.GetHashCode();
+                subItemsHashes.Add(sbHash);
+                subItemUnitsCollHashes.Add(sbHash, subItem.Units.GetHashCode());
+                subItemUnitsHashes.Add(sbHash, new List<int>());
+                subItemUnitSubUnitCollHashes.Add(sbHash, new List<int>());
+                subItemUnitSubUnitsHashes.Add(sbHash, new Dictionary<int, List<int>>());
+
+                foreach (var unit in subItem.Units.Skip(1))
+                {
+                    subItemUnitsHashes[sbHash].Add(unit.GetHashCode());
+                    subItemUnitSubUnitCollHashes[sbHash].Add(unit.SubUnits.GetHashCode());
+                    subItemUnitSubUnitsHashes[sbHash][unit.GetHashCode()] = new List<int>();
+
+                    foreach (var subUnit in unit.SubUnits)
+                    {
+                        subItemUnitSubUnitsHashes[sbHash][unit.GetHashCode()].Add(subUnit.GetHashCode());
+                    }
+                }
+            }
+
+            var result = Mapper.Map(sizeResult.Key, sizeResult.Value);
+
+            Assert.AreEqual(result, sizeResult.Value);
+            Assert.AreEqual(result.GetHashCode(), itemModelHash);
+            Assert.AreEqual(result.SubItems.GetHashCode(), itemModelSubItemsHash);
+            for (var i = 0; i < result.SubItems.Length; i++)
+            {
+                Assert.AreEqual(result.SubItems[i].GetHashCode(), subItemsHashes[i]);
+                Assert.AreEqual(result.SubItems[i].Units.GetHashCode(), subItemUnitsCollHashes[result.SubItems[i].GetHashCode()]);
+
+                for (var j = 0; j < 4; j++)
+                {
+                    Assert.AreEqual(result.SubItems[i].Units[j].GetHashCode(), subItemUnitsHashes[result.SubItems[i].GetHashCode()][j]);
+                    Assert.AreEqual(result.SubItems[i].Units[j].SubUnits.GetHashCode(), subItemUnitSubUnitCollHashes[result.SubItems[i].GetHashCode()][j]);
+                    for (var k = 0; k < 3; k++)
+                    {
+                        Assert.AreEqual(result.SubItems[i].Units[j].SubUnits[k].GetHashCode(), subItemUnitSubUnitsHashes[result.SubItems[i].GetHashCode()][result.SubItems[i].Units[j].GetHashCode()][k]);
+                    }
+                }
+            }
+        }
+
+        [Test]
+        public void ExistingDestinationMedium()
+        {
+            Mapper.Register<TripType, TripTypeViewModel>();
+            Mapper.Register<TripCatalog, TripCatalogViewModel>();
+            Mapper.Register<CategoryTrip, CategoryTripViewModel>();
+            Mapper.Register<Trip, TripViewModel>();
+
+            Mapper.Compile();
+            var tripResult = Functional.ExistingDestinationMediumMap();
+
+            var tripHash = tripResult.Value.GetHashCode();
+            var tripCatHash = tripResult.Value.Category.GetHashCode();
+            var tripCatCtlHash = tripResult.Value.Category.Catalog.GetHashCode();
+            var tripCatCtlTypeHash = tripResult.Value.Category.Catalog.TripType.GetHashCode();
+
+
+            var result = Mapper.Map<Trip, TripViewModel>(tripResult.Key, tripResult.Value);
+            Assert.AreEqual(result, tripResult.Value);
+            Assert.AreEqual(result.GetHashCode(), tripHash);
+            Assert.AreEqual(result.Category.GetHashCode(), tripCatHash);
+            Assert.AreEqual(result.Category.Catalog.GetHashCode(), tripCatCtlHash);
+            Assert.AreEqual(result.Category.Catalog.TripType.GetHashCode(), tripCatCtlTypeHash);
+        }
+
+        [Test]
+        public void EnumMap()
+        {
+            Mapper.Register<TestModel, TestViewModel>()
+                .Ignore(x => x.Country)
+                .Ignore(x => x.Sizes)
+                .Member(x => x.GenderIndex, x => x.NullableGender);
+            Mapper.Compile();
+
+            var test = new TestModel()
+            {
+                Gender = GenderTypes.Men.ToString(),
+                NullableGender = GenderTypes.Women
+            };
+
+            var testViewModel = Mapper.Map<TestModel, TestViewModel>(test);
+
+            Assert.AreEqual(GenderTypes.Men, testViewModel.Gender);
+            Assert.AreEqual(GenderTypes.Women.ToString(), testViewModel.NullableGender);
+            Assert.AreEqual((int)GenderTypes.Women, testViewModel.GenderIndex);
+        }
+
+        [Test]
+        public void ConvertibleMap()
+        {
+            Mapper.Register<TestModel, TestViewModel>()
+                .Ignore(x => x.Country)
+                .Ignore(x => x.Sizes)
+                .Member(x => x.GenderIndex, x => x.BoolValue)
+                .Member(x => x.NotNullable, x => x.Height);
+            Mapper.Compile();
+
+            var test = new TestModel()
+            {
+                BoolValue = true,
+                Height = 123
+            };
+
+            var testViewModel = Mapper.Map<TestModel, TestViewModel>(test);
+
+            Assert.AreEqual(1, testViewModel.GenderIndex);
+            Assert.AreEqual(123, testViewModel.NotNullable);
+        }
+    }
+}